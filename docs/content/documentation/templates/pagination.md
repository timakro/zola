+++
title = "Pagination"
weight = 30
+++

Two things can get paginated: a section and a taxonomy term.

<<<<<<< HEAD
Every paginated template gets a `paginator` variable of the `Pager` type:
=======
A paginated section gets the same `section` variable as a normal
[section page](./documentation/templates/pages-sections.md#section-variables) minus its pages
while both a paginated taxonomy page and a paginated section page gets a
`paginator` variable of the `Pager` type:
>>>>>>> 8491110c

```ts
// How many items per page
paginate_by: Number;
// The base URL for the pagination: section permalink + pagination path
// You can concatenate an integer with that to get a link to a given pagination page.
base_url: String;
// How many pagers in this paginator
number_pagers: Number;
// Permalink to the first page
first: String;
// Permalink to the last page
last: String;
// Permalink to the previous page, if there is one
previous: String?;
// Permalink to the next page, if there is one
next: String?;
// All pages for the current page
pages: Array<Page>;
// Which page are we on
current_index: Number;
```

## Section

A paginated section gets the same `section` variable as a normal
<<<<<<< HEAD
[section page](@/documentation/templates/pages-sections.md#section-variables) minus its pages.
=======
[section page](./documentation/templates/pages-sections.md#section-variables)
minus its pages. The pages are instead in `paginator.pages`.
>>>>>>> 8491110c

## Taxonomy term

A paginated taxonomy gets two variables aside from the `paginator` variable:

- a `taxonomy` variable of type `TaxonomyConfig`
- a `term` variable of type `TaxonomyTerm`.

See the [taxonomies page](@/documentation/templates/taxonomies.md) for a detailed version of the types.<|MERGE_RESOLUTION|>--- conflicted
+++ resolved
@@ -5,14 +5,10 @@
 
 Two things can get paginated: a section and a taxonomy term.
 
-<<<<<<< HEAD
-Every paginated template gets a `paginator` variable of the `Pager` type:
-=======
 A paginated section gets the same `section` variable as a normal
 [section page](./documentation/templates/pages-sections.md#section-variables) minus its pages
 while both a paginated taxonomy page and a paginated section page gets a
 `paginator` variable of the `Pager` type:
->>>>>>> 8491110c
 
 ```ts
 // How many items per page
@@ -39,12 +35,8 @@
 ## Section
 
 A paginated section gets the same `section` variable as a normal
-<<<<<<< HEAD
-[section page](@/documentation/templates/pages-sections.md#section-variables) minus its pages.
-=======
 [section page](./documentation/templates/pages-sections.md#section-variables)
 minus its pages. The pages are instead in `paginator.pages`.
->>>>>>> 8491110c
 
 ## Taxonomy term
 
