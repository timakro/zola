+++
title = "Installation"
weight = 10
+++

Zola provides pre-built binaries for MacOS, Linux and Windows on the
[GitHub release page](https://github.com/getzola/zola/releases).

### macOS

Zola is available on [Brew](https://brew.sh):

```sh
$ brew install zola
```

### Arch Linux

Zola is available in the official Arch Linux repositories.

```sh
$ pacman -S zola
```

### Alpine Linux

Zola is available in the official Alpine Linux repository, only on the `edge` version for now.

```sh
$ apk add zola --repository http://dl-cdn.alpinelinux.org/alpine/edge/community/
```

### Debian

Zola is available over at [barnumbirr/zola-debian](https://github.com/barnumbirr/zola-debian).
Grab the latest `.deb` for your Debian version then simply run:

```sh
$ sudo dpkg -i zola_<version>_amd64_debian_<debian_version>.deb
```

### Fedora

Zola has been available in the official repositories since Fedora 29.

```sh
$ sudo dnf install zola
```

### Void Linux

Zola is available in the official Void Linux repositories.

```sh
$ sudo xbps-install zola
```

### FreeBSD

Zola is available in the official package repository.

```sh
$ pkg install zola
```

### OpenBSD

Zola is available in the official package repository.

```sh
$ doas pkg_add zola
```

### Snapcraft

Zola is available on snapcraft:

```sh
$ snap install --edge zola
```

### Docker

Zola is available on [Docker Hub](https://hub.docker.com/r/balthek/zola).
It has no `latest` tag, you will need to specify a [specific version to pull](https://hub.docker.com/r/balthek/zola/tags).

```sh
$ docker pull balthek/zola:0.13.0
$ docker run balthek/zola:0.13.0 --version
```

#### Build

```sh
$ docker run -u "$(id -u):$(id -g)" -v $PWD:/app --workdir /app balthek/zola:0.13.0 build
```

#### Serve

```sh
$ docker run -u "$(id -u):$(id -g)" -v $PWD:/app --workdir /app -p 8080:8080 balthek/zola:0.13.0 serve --interface 0.0.0.0 --port 8080 --base-url localhost
```

You can now browse http://localhost:8080.

> To enable live browser reload, you may have to bind to port 1024. Zola searches for an open
> port between 1024 and 9000 for live reload. The new docker command would be
> `$ docker run -u "$(id -u):$(id -g)" -v $PWD:/app --workdir /app -p 8080:8080 -p 1024:1024 balthek/zola:0.13.0 serve --interface 0.0.0.0 --port 8080 --base-url localhost`

## Windows

Zola is available on [Scoop](https://scoop.sh):

```sh
$ scoop install zola
```

and [Chocolatey](https://chocolatey.org/):

```sh
$ choco install zola
```

Zola does not work in PowerShell ISE.

## From source
<<<<<<< HEAD
To build Zola from source, you will need to have Git, [Rust (at least 1.49) and Cargo](https://www.rust-lang.org/)
=======

To build Zola from source, you will need to have Git, [Rust (at least 1.45) and Cargo](https://www.rust-lang.org/)
>>>>>>> 312ffcb0
installed. You will also need to meet additional dependencies to compile [libsass](https://github.com/sass/libsass):

- OSX, Linux and other Unix-like operating systems: `make` (`gmake` on BSDs), `g++`, `libssl-dev`
  - NixOS: Create a `shell.nix` file in the root of the cloned project with the following contents:
  ```nix
   with import <nixpkgs> {};

   pkgs.mkShell {
     buildInputs = [
       libsass
       openssl
       pkgconfig
    ];
   }
  ```
  - Then, invoke `nix-shell`. This opens a shell with the above dependencies. Then, run `cargo build --release` to build the project.
- Windows (a bit trickier): updated `MSVC` and overall updated VS installation

From a terminal, you can now run the following command:

```sh
$ cargo build --release
```

The binary will be available in the `target/release` directory. You can move it in your `$PATH` to have the
`zola` command available globally or in a directory if you want for example to have the binary in the
same repository as the site.<|MERGE_RESOLUTION|>--- conflicted
+++ resolved
@@ -124,12 +124,7 @@
 Zola does not work in PowerShell ISE.
 
 ## From source
-<<<<<<< HEAD
 To build Zola from source, you will need to have Git, [Rust (at least 1.49) and Cargo](https://www.rust-lang.org/)
-=======
-
-To build Zola from source, you will need to have Git, [Rust (at least 1.45) and Cargo](https://www.rust-lang.org/)
->>>>>>> 312ffcb0
 installed. You will also need to meet additional dependencies to compile [libsass](https://github.com/sass/libsass):
 
 - OSX, Linux and other Unix-like operating systems: `make` (`gmake` on BSDs), `g++`, `libssl-dev`
